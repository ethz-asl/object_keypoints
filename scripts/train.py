--- conflicted
+++ resolved
@@ -132,15 +132,8 @@
     def setup(self, stage):
         if stage == 'fit':
             train_datasets = []
-<<<<<<< HEAD
-            for camera in [0, 1]:
-                train_datasets += _build_datasets(self.train_sequences, keypoint_config=self.keypoint_config, augment=True, augment_color=True, camera=camera)
-            val_datasets = (_build_datasets(self.val_sequences, camera=0, keypoint_config=self.keypoint_config, augment=False, include_pose=True) +
-                    _build_datasets(self.val_sequences, keypoint_config=self.keypoint_config, augment=False, camera=1, include_pose=True))
-=======
             train_datasets += _build_datasets(self.train_sequences, keypoint_config=self.keypoint_config, augment=True, augment_color=True)
             val_datasets = _build_datasets(self.val_sequences, keypoint_config=self.keypoint_config, augment=False, include_pose=True)
->>>>>>> 606a331d
             train = torch.utils.data.ChainDataset(train_datasets)
             self.train = torch.utils.data.BufferedShuffleDataset(train, self.flags.pool)
             self.val = torch.utils.data.ChainDataset(val_datasets)
