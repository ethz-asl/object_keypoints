# Object Keypoint Tracking

This repository contains a toolkit for collecting, labeling and tracking object keypoints. Object keypoints are semantic points in an object's coordinate frame.

<<<<<<< HEAD
The project allows collecting images from multiple viewpoints using a robot with a wrist mounted camera. These image sequences can then be labeled using a labeling tool StereoLabel.

![StereoLabel keypoint labeling](assets/images/stereolabel.jpg)

Once the images are labeled, a model can be learned to detect keypoints in the images and compute 3D keypoints in the camera's coordinate frame using our tracking pipeline.
=======
The project allows collecting images from multiple viewpoints using a robot with a wrist mounted camera. These image sequences can then be labeled using an easy to use user interface, StereoLabel.

![StereoLabel keypoint labeling](assets/images/stereolabel.jpg)

Once the images are labeled, a model can be learned to detect keypoints in the images and compute 3D keypoints in the camera's coordinate frame.
>>>>>>> 606a331d

## Installation

External Dependencies:
- [HUD](https://github.com/ethz-asl/hud)
- ROS melodic/noetic

<<<<<<< HEAD
Install HUD. Then install dependencies with `pip install -r requirements.txt` and the package using `pip3 install -e .`.
=======
Install HUD. Then install dependencies with `pip install -r requirements.txt` and finally install the package using `pip3 install -e .`.
>>>>>>> 606a331d

## Usage

Here we describe the process we used to arrive at our labeled datasets and learned models.

### Calibration and setup

<<<<<<< HEAD
First, calibrate your camera and obtain a hand-eye-calibration. Calibrating the camera can be done using [Kalibr](https://github.com/ethz-asl/kalibr). Hand-eye-calibration can be done using the [ethz-asl/hand_eye_calibration](https://github.com/ethz-asl/hand_eye_calibration) package.

The software currently assumes that the Kalibr `equidistant` calibration model was used for calibrating the camera.

Kalibr will spit out a yaml file like the one at `config/calibration.yaml`.

Once you have obtained the hand-eye calibration, configure your robot description so that the tf tree includes both the left and right camera optical frames.
=======
First, calibrate your camera and obtain a hand-eye-calibration. Calibrating the camera can be done using [Kalibr](https://github.com/ethz-asl/kalibr). Hand-eye-calibration can be done with the [ethz-asl/hand_eye_calibration](https://github.com/ethz-asl/hand_eye_calibration) or [easy_handeye](https://github.com/IFL-CAMP/easy_handeye) packages.

The software currently assumes that the Kalibr `pinhole-equi` camera model was used when calibrating the camera.

Kalibr will spit out a yaml file like the one at `config/calibration.yaml`. This should be passed in as the `--calibration` argument for `label.py` and other scripts.

Once you have obtained the hand-eye calibration, configure your robot description so that the tf tree correctly is able to transform poses from the base frame to the camera optical frame.
>>>>>>> 606a331d

### Collecting data

The script `scripts/collect_bags.py` is a helper program to assist in collecting data. It will use [rosbag](http://wiki.ros.org/rosbag) to record the camera topics and and transform messages.

Run it with `python3 scripts/collect_bags.py --out <path-to-bag-output-folder>`.

Press enter to start recording a new sequence. Recording will start after a 5 second grace period, after which the topics will be recorded for 30 seconds. During the 30 seconds, slowly guide the robot arm to different viewpoints observing your target objects.

### Encoding data

<<<<<<< HEAD
Since rosbag is not a very convenient or efficient format, we encode the data into a format that is better to work with and uses up less disk space. This is done using the script `scripts/encode_bag.py`.
=======
Since rosbag is not a very convenient or efficient format for our purposes, we encode the data into a format that is easier to work with and uses up less disk space. This is done using the script `scripts/encode_bag.py`.
>>>>>>> 606a331d

Run it with `python3 scripts/encode_bags.py --bags <path-to-bag-output-folder> --out <path-to-dataset-output> --calibration <path-to-kalibr-calibration.yaml>`.

### Labeling data

![Valve](assets/images/valve.jpg)

First decide how many keypoints you will use for your object class and what their configuration is. Write a keypoint configuration file, like `config/valve.json` and `config/cups.json`. For example, in the case of our valve above, we define four different keypoints, which are of two types. The first type is the center keypoint type and the second is the spoke keypoint type. For our valve, there are three spokes, so we write our keypoint configuration as:
```
{ "keypoint_config": [1, 3] }
```
What this means, is that there will first be a keypoint of the first type and then three keypoints of the next type. Save this file for later.

StereoLabel can be launched with `python3 scripts/label.py <path-to-dataset-folder>`. To label keypoints, click on the keypoints in the same order in each image. Make sure to label the points consistent with the keypoint configuration that you defined, so that the keypoints end up on the right heatmaps downstream.

If you have multiple objects in the scene, it is important that you annotate one object at the time, sticking to the keypoint order, as the tool makes the assumption that one object's keypoints follow each other. The amount of keypoints you label should equal the amount of objects times the total number of keypoints per object.

<<<<<<< HEAD
Once you have labeled an equal number of points on the left and right image, points will be backprojected, so that you can make sure that everything is correctly configured and that you didn't make a mistake. The points are saved at the same time to a file `keypoints.json` in each scene's directory.
=======
Once you have labeled an equal number of points on the left and right image, points will be backprojected, so that you can make sure that everything is correctly configured and that you didn't accidentally label the points in the wrong order. The points are saved at the same time to a file `keypoints.json` in each scene's directory.
>>>>>>> 606a331d

Here are some keyboard actions the tool supports:
- Press `a` to change the left frame with a random frame from the current sequence.
- Press `b` to change the right frame with a random frame from the current sequence.
- Press `<tab>` to go to next sequence, after you labeled a sequence.

<<<<<<< HEAD
Once the points have been saved and backprojected, you can freely press `a` and `b` to swap out the frames to different ones in the sequence. It will project the 3D points back into 2D onto the new frames. You can check that the keypoints project nicely to each frame. If not, you likely misclicked, the viewpoints are too close to each other, there could be an issue with your camera or hand-eye calibration or the camera poses are not accurate for some other reason.


### Checking the data

Once all your sequences have been labeled, you can check that the labels make sense using `python scripts/show_keypoints.py <path-to-dataset-folder>`, which will play the images one by one and show the backprojected points.


### Learning a model

First split your dataset into a training and validation set. You can train a model with `python --train <path-to-training-dataset> --val <path-to-validation-dataset>`.
=======
Switching frames is especially useful, if for example in one viewpoint a keypoint is occluded and it is hard to annotate accurately.

Once the points have been saved and backprojected, you can freely press `a` and `b` to swap out the frames to different ones in the sequence. It will project the 3D points back into 2D onto the new frames. You can check that the keypoints project nicely to each frame. If not, you likely misclicked, the viewpoints are too close to each other, there could be an issue with your intrinsics or hand-eye calibration or the camera poses are not accurate for some other reason.

### Checking the data

Once all your sequences have been labeled, you can check that the labels are correct on all frames using `python scripts/show_keypoints.py <path-to-dataset-folder>`, which will play the images one by one and show the backprojected points.

### Learning a model

First, download the weights for the CornerNet backbone model. This can be done from the [CornerNet repository](https://github.com/princeton-vl/CornerNet-Lite). We use the CornerNet-Squeeze model. Place the file at `models/corner_net.pkl`.

You can train a model with `python scripts/train.py --train <path-to-training-dataset> --val <path-to-validation-dataset>`. Where `--train` points to the directory containing your training scenes. `--val` points to the directory containing your validation scenes.
>>>>>>> 606a331d

Once done, you can package a model with `python scripts/package_model.py --model lightning_logs/version_x/checkpoints/<checkpoint>.ckpt --out model.pt`

You can then run and check the metrics on a test set using `python scripts/eval_model.py <path-to-dataset> --model model.pt --keypoints <keypoint-config>`.

## General tips
<<<<<<< HEAD

Here are some general tips that might be of use:
- Collect data at something like 4-5 fps. Generally, frames that are super close to each other aren't that useful and you don't really need every single frame. I.e. configure your camera node to only publish image messages at that rate.
- Increase the publishing rate of your `robot_state_publisher` node to something like 100 or 200.
- Move your robot slowly when collecting the data such that the time synchronization between your camera and robot is not that big of a problem.
- Keep the scenes reasonable.
- Collect data in all the operating conditions in which you will want to be detecting keypoints at.


## Using your own sensor and robot

Currently, the package assumes that the data was collected using a stereo camera, specifically a StereoLabs ZED Mini and makes some assumptions about the names of the coordinate frames. When running on with a different setup, check the following things:
- Update the `collect_bags.py` script to record the appropriate topics.
- Update the `encode_bag.py` script to use the correct coordinate frame names.
- Use the `--base-frame` parameter of the `encode_bag.py` script to set the name of the base frame. This should be a coordinate frame which is static relative to your objects when recording data.

Moving the platform specific variables into a configuration file, would be a nice addition.

The current implementation requires a stereo camera, but changing this to make use of a monocular camera would be possible. The `depth` branch contains the modifications to the pipeline for predicting depth. At least the following changes would have to be made:
- Update `encode_bag.py` to encode only one camera stream. In the stereo case, frames could be added after each other.
- Update `label.py` to make use of the single sequence of images.
- Update the dataloader to use the new data format.
- Update the evaluation script and visualizer to only use one stream of images.
=======

Here are some general tips that might be of use:
- Collect data at something like 4-5 fps. Generally, frames that are super close to each other aren't that useful and you don't really need every single frame. I.e. configure your camera node to only publish image messages at that rate.
- Increase the publishing rate of your `robot_state_publisher` node to something like 100 or 200.
- Move your robot slowly when collecting the data such that the time synchronization between your camera and robot is not that big of a problem.
- Keep the scenes reasonable.
- Collect data in all the operating conditions in which you will want to be detecting keypoints at.


>>>>>>> 606a331d
<|MERGE_RESOLUTION|>--- conflicted
+++ resolved
@@ -2,19 +2,11 @@
 
 This repository contains a toolkit for collecting, labeling and tracking object keypoints. Object keypoints are semantic points in an object's coordinate frame.
 
-<<<<<<< HEAD
-The project allows collecting images from multiple viewpoints using a robot with a wrist mounted camera. These image sequences can then be labeled using a labeling tool StereoLabel.
-
-![StereoLabel keypoint labeling](assets/images/stereolabel.jpg)
-
-Once the images are labeled, a model can be learned to detect keypoints in the images and compute 3D keypoints in the camera's coordinate frame using our tracking pipeline.
-=======
 The project allows collecting images from multiple viewpoints using a robot with a wrist mounted camera. These image sequences can then be labeled using an easy to use user interface, StereoLabel.
 
 ![StereoLabel keypoint labeling](assets/images/stereolabel.jpg)
 
 Once the images are labeled, a model can be learned to detect keypoints in the images and compute 3D keypoints in the camera's coordinate frame.
->>>>>>> 606a331d
 
 ## Installation
 
@@ -22,11 +14,7 @@
 - [HUD](https://github.com/ethz-asl/hud)
 - ROS melodic/noetic
 
-<<<<<<< HEAD
-Install HUD. Then install dependencies with `pip install -r requirements.txt` and the package using `pip3 install -e .`.
-=======
 Install HUD. Then install dependencies with `pip install -r requirements.txt` and finally install the package using `pip3 install -e .`.
->>>>>>> 606a331d
 
 ## Usage
 
@@ -34,15 +22,6 @@
 
 ### Calibration and setup
 
-<<<<<<< HEAD
-First, calibrate your camera and obtain a hand-eye-calibration. Calibrating the camera can be done using [Kalibr](https://github.com/ethz-asl/kalibr). Hand-eye-calibration can be done using the [ethz-asl/hand_eye_calibration](https://github.com/ethz-asl/hand_eye_calibration) package.
-
-The software currently assumes that the Kalibr `equidistant` calibration model was used for calibrating the camera.
-
-Kalibr will spit out a yaml file like the one at `config/calibration.yaml`.
-
-Once you have obtained the hand-eye calibration, configure your robot description so that the tf tree includes both the left and right camera optical frames.
-=======
 First, calibrate your camera and obtain a hand-eye-calibration. Calibrating the camera can be done using [Kalibr](https://github.com/ethz-asl/kalibr). Hand-eye-calibration can be done with the [ethz-asl/hand_eye_calibration](https://github.com/ethz-asl/hand_eye_calibration) or [easy_handeye](https://github.com/IFL-CAMP/easy_handeye) packages.
 
 The software currently assumes that the Kalibr `pinhole-equi` camera model was used when calibrating the camera.
@@ -50,7 +29,6 @@
 Kalibr will spit out a yaml file like the one at `config/calibration.yaml`. This should be passed in as the `--calibration` argument for `label.py` and other scripts.
 
 Once you have obtained the hand-eye calibration, configure your robot description so that the tf tree correctly is able to transform poses from the base frame to the camera optical frame.
->>>>>>> 606a331d
 
 ### Collecting data
 
@@ -62,11 +40,7 @@
 
 ### Encoding data
 
-<<<<<<< HEAD
-Since rosbag is not a very convenient or efficient format, we encode the data into a format that is better to work with and uses up less disk space. This is done using the script `scripts/encode_bag.py`.
-=======
 Since rosbag is not a very convenient or efficient format for our purposes, we encode the data into a format that is easier to work with and uses up less disk space. This is done using the script `scripts/encode_bag.py`.
->>>>>>> 606a331d
 
 Run it with `python3 scripts/encode_bags.py --bags <path-to-bag-output-folder> --out <path-to-dataset-output> --calibration <path-to-kalibr-calibration.yaml>`.
 
@@ -84,30 +58,13 @@
 
 If you have multiple objects in the scene, it is important that you annotate one object at the time, sticking to the keypoint order, as the tool makes the assumption that one object's keypoints follow each other. The amount of keypoints you label should equal the amount of objects times the total number of keypoints per object.
 
-<<<<<<< HEAD
-Once you have labeled an equal number of points on the left and right image, points will be backprojected, so that you can make sure that everything is correctly configured and that you didn't make a mistake. The points are saved at the same time to a file `keypoints.json` in each scene's directory.
-=======
 Once you have labeled an equal number of points on the left and right image, points will be backprojected, so that you can make sure that everything is correctly configured and that you didn't accidentally label the points in the wrong order. The points are saved at the same time to a file `keypoints.json` in each scene's directory.
->>>>>>> 606a331d
 
 Here are some keyboard actions the tool supports:
 - Press `a` to change the left frame with a random frame from the current sequence.
 - Press `b` to change the right frame with a random frame from the current sequence.
 - Press `<tab>` to go to next sequence, after you labeled a sequence.
 
-<<<<<<< HEAD
-Once the points have been saved and backprojected, you can freely press `a` and `b` to swap out the frames to different ones in the sequence. It will project the 3D points back into 2D onto the new frames. You can check that the keypoints project nicely to each frame. If not, you likely misclicked, the viewpoints are too close to each other, there could be an issue with your camera or hand-eye calibration or the camera poses are not accurate for some other reason.
-
-
-### Checking the data
-
-Once all your sequences have been labeled, you can check that the labels make sense using `python scripts/show_keypoints.py <path-to-dataset-folder>`, which will play the images one by one and show the backprojected points.
-
-
-### Learning a model
-
-First split your dataset into a training and validation set. You can train a model with `python --train <path-to-training-dataset> --val <path-to-validation-dataset>`.
-=======
 Switching frames is especially useful, if for example in one viewpoint a keypoint is occluded and it is hard to annotate accurately.
 
 Once the points have been saved and backprojected, you can freely press `a` and `b` to swap out the frames to different ones in the sequence. It will project the 3D points back into 2D onto the new frames. You can check that the keypoints project nicely to each frame. If not, you likely misclicked, the viewpoints are too close to each other, there could be an issue with your intrinsics or hand-eye calibration or the camera poses are not accurate for some other reason.
@@ -121,14 +78,12 @@
 First, download the weights for the CornerNet backbone model. This can be done from the [CornerNet repository](https://github.com/princeton-vl/CornerNet-Lite). We use the CornerNet-Squeeze model. Place the file at `models/corner_net.pkl`.
 
 You can train a model with `python scripts/train.py --train <path-to-training-dataset> --val <path-to-validation-dataset>`. Where `--train` points to the directory containing your training scenes. `--val` points to the directory containing your validation scenes.
->>>>>>> 606a331d
 
 Once done, you can package a model with `python scripts/package_model.py --model lightning_logs/version_x/checkpoints/<checkpoint>.ckpt --out model.pt`
 
 You can then run and check the metrics on a test set using `python scripts/eval_model.py <path-to-dataset> --model model.pt --keypoints <keypoint-config>`.
 
 ## General tips
-<<<<<<< HEAD
 
 Here are some general tips that might be of use:
 - Collect data at something like 4-5 fps. Generally, frames that are super close to each other aren't that useful and you don't really need every single frame. I.e. configure your camera node to only publish image messages at that rate.
@@ -137,29 +92,3 @@
 - Keep the scenes reasonable.
 - Collect data in all the operating conditions in which you will want to be detecting keypoints at.
 
-
-## Using your own sensor and robot
-
-Currently, the package assumes that the data was collected using a stereo camera, specifically a StereoLabs ZED Mini and makes some assumptions about the names of the coordinate frames. When running on with a different setup, check the following things:
-- Update the `collect_bags.py` script to record the appropriate topics.
-- Update the `encode_bag.py` script to use the correct coordinate frame names.
-- Use the `--base-frame` parameter of the `encode_bag.py` script to set the name of the base frame. This should be a coordinate frame which is static relative to your objects when recording data.
-
-Moving the platform specific variables into a configuration file, would be a nice addition.
-
-The current implementation requires a stereo camera, but changing this to make use of a monocular camera would be possible. The `depth` branch contains the modifications to the pipeline for predicting depth. At least the following changes would have to be made:
-- Update `encode_bag.py` to encode only one camera stream. In the stereo case, frames could be added after each other.
-- Update `label.py` to make use of the single sequence of images.
-- Update the dataloader to use the new data format.
-- Update the evaluation script and visualizer to only use one stream of images.
-=======
-
-Here are some general tips that might be of use:
-- Collect data at something like 4-5 fps. Generally, frames that are super close to each other aren't that useful and you don't really need every single frame. I.e. configure your camera node to only publish image messages at that rate.
-- Increase the publishing rate of your `robot_state_publisher` node to something like 100 or 200.
-- Move your robot slowly when collecting the data such that the time synchronization between your camera and robot is not that big of a problem.
-- Keep the scenes reasonable.
-- Collect data in all the operating conditions in which you will want to be detecting keypoints at.
-
-
->>>>>>> 606a331d
